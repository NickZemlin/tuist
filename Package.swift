--- conflicted
+++ resolved
@@ -53,19 +53,11 @@
         ),
         .target(
             name: "TuistKit",
-<<<<<<< HEAD
-            dependencies: ["XcodeProj", "SPMUtility", "TuistSupport", "TuistGenerator", "TuistCache", "TuistAutomation", "ProjectDescription", "Signals", "RxSwift", "Checksum", "TuistLoader", "TuistTemplate"]
-        ),
-        .testTarget(
-            name: "TuistKitTests",
-            dependencies: ["TuistKit", "TuistSupportTesting", "ProjectDescription", "RxBlocking", "Checksum", "TuistLoaderTesting", "TuistTemplateTesting"]
-=======
-            dependencies: ["XcodeProj", "SPMUtility", "TuistSupport", "TuistGenerator", "TuistCache", "TuistAutomation", "ProjectDescription", "Signals", "RxSwift", "RxBlocking", "Checksum", "TuistLoader"]
+            dependencies: ["XcodeProj", "SPMUtility", "TuistSupport", "TuistGenerator", "TuistCache", "TuistAutomation", "ProjectDescription", "Signals", "RxSwift", "RxBlocking", "Checksum", "TuistLoader", "TuistTemplate"]
         ),
         .testTarget(
             name: "TuistKitTests",
             dependencies: ["TuistKit", "TuistAutomation", "TuistSupportTesting", "TuistCoreTesting", "ProjectDescription", "RxBlocking", "TuistLoaderTesting", "TuistCacheTesting", "TuistGeneratorTesting"]
->>>>>>> dc275742
         ),
         .testTarget(
             name: "TuistKitIntegrationTests",
