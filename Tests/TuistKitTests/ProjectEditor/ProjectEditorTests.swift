--- conflicted
+++ resolved
@@ -27,11 +27,8 @@
     var resourceLocator: MockResourceLocator!
     var manifestFilesLocator: MockManifestFilesLocator!
     var helpersDirectoryLocator: MockHelpersDirectoryLocator!
-<<<<<<< HEAD
+    var writer: MockXcodeProjWriter!
     var templatesDirectoryLocator: MockTemplatesDirectoryLocator!
-=======
-    var writer: MockXcodeProjWriter!
->>>>>>> 045b0b73
     var subject: ProjectEditor!
 
     override func setUp() {
@@ -41,21 +38,15 @@
         resourceLocator = MockResourceLocator()
         manifestFilesLocator = MockManifestFilesLocator()
         helpersDirectoryLocator = MockHelpersDirectoryLocator()
-<<<<<<< HEAD
+        writer = MockXcodeProjWriter()
         templatesDirectoryLocator = MockTemplatesDirectoryLocator()
-=======
-        writer = MockXcodeProjWriter()
->>>>>>> 045b0b73
         subject = ProjectEditor(generator: generator,
                                 projectEditorMapper: projectEditorMapper,
                                 resourceLocator: resourceLocator,
                                 manifestFilesLocator: manifestFilesLocator,
                                 helpersDirectoryLocator: helpersDirectoryLocator,
-<<<<<<< HEAD
+                                writer: writer,
                                 templatesDirectoryLocator: templatesDirectoryLocator)
-=======
-                                writer: writer)
->>>>>>> 045b0b73
     }
 
     override func tearDown() {
