import Foundation

/// Protocol that defines an interface to notify the user about features being deprecated
public protocol Deprecating {
    /// Notifies the user about deprecations by printing a warning message.
    ///
    /// - Parameters:
    ///   - deprecation: Feature that will be deprecated.
    ///   - suggestion: Suggestions for the user to migrate.
    func notify(deprecation: String, suggestion: String)
}

public final class Deprecator: Deprecating {
    /// Shared instance.
    public static var shared: Deprecating = Deprecator()

    /// Notifies the user about deprecations by printing a warning message.
    ///
    /// - Parameters:
    ///   - deprecation: Feature that will be deprecated.
    ///   - suggestion: Suggestions for the user to migrate.
    public func notify(deprecation: String, suggestion: String) {
<<<<<<< HEAD
        logger.warning("\(deprecation) will be deprecated in the next major release. Use \(suggestion) instead.")
=======
        Printer.shared.print(deprecation: "\(.raw(deprecation)) will be deprecated in the next major release. \(suggestion) instead.")
>>>>>>> af7e75a3
    }
}<|MERGE_RESOLUTION|>--- conflicted
+++ resolved
@@ -20,10 +20,6 @@
     ///   - deprecation: Feature that will be deprecated.
     ///   - suggestion: Suggestions for the user to migrate.
     public func notify(deprecation: String, suggestion: String) {
-<<<<<<< HEAD
-        logger.warning("\(deprecation) will be deprecated in the next major release. Use \(suggestion) instead.")
-=======
-        Printer.shared.print(deprecation: "\(.raw(deprecation)) will be deprecated in the next major release. \(suggestion) instead.")
->>>>>>> af7e75a3
+        logger.warning("\(deprecation) will be deprecated in the next major release. \(suggestion) instead.")
     }
 }