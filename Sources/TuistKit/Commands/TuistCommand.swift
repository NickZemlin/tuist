--- conflicted
+++ resolved
@@ -35,11 +35,8 @@
                 ProjectCommand.self,
                 OrganizationCommand.self,
                 AnalyticsCommand.self,
-<<<<<<< HEAD
                 ShareCommand.self,
-=======
                 CacheCommand.self,
->>>>>>> 17000fa7
             ]
         )
     }
