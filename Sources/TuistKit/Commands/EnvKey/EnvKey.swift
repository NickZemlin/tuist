--- conflicted
+++ resolved
@@ -212,7 +212,6 @@
 
     // LOGOUT
     case logoutPath = "TUIST_LOGOUT_PATH"
-<<<<<<< HEAD
 
     // ANALYTICS
     case analyticsPath = "TUIST_ANALYTICS_PATH"
@@ -222,8 +221,6 @@
     case shareConfiguration = "TUIST_SHARE_CONFIGURATION"
     case sharePlatform = "TUIST_SHARE_PLATFORM"
     case shareDerivedDataPath = "TUIST_SHARE_DERIVED_DATA_PATH"
-=======
->>>>>>> 972839e4
 }
 
 extension EnvKey {
