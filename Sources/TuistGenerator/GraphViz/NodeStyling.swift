--- conflicted
+++ resolved
@@ -60,11 +60,7 @@
 
         if let targetNode = self as? TargetNode {
             switch targetNode.target.product {
-<<<<<<< HEAD
-            case .app, .watch2App, .commandLineTool:
-=======
-            case .app, .watch2App, .appClip:
->>>>>>> 051145a0
+            case .app, .watch2App, .commandLineTool, .appClip:
                 return .init(fillColorName: .deepskyblue, strokeWidth: 1.5, shape: .box3d)
             case .appExtension, .watch2Extension:
                 return .init(fillColorName: .deepskyblue2, shape: .component)
