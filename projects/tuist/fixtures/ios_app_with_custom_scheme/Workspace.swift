--- conflicted
+++ resolved
@@ -23,7 +23,6 @@
             ),
         ]
     ),
-<<<<<<< HEAD
     testAction: TestAction.targets(
         [
             TestableTarget(target: .project(path: "App", target: "AppTests")),
@@ -38,26 +37,12 @@
         ],
         options: .options(preferredScreenCaptureFormat: .screenshots)
     ),
-    runAction: .runAction(executable: .project(path: "App", target: "App")),
-=======
-    testAction: TestAction.targets([
-        TestableTarget(target: .project(path: "App", target: "AppTests")),
-        TestableTarget(target: .project(
-            path: "Frameworks/Framework1",
-            target: "Framework1Tests"
-        )),
-        TestableTarget(target: .project(
-            path: "Frameworks/Framework2",
-            target: "Framework2Tests"
-        )),
-    ]),
     runAction: .runAction(
         executable: .project(path: "App", target: "App"),
         options: .options(
             storeKitConfigurationPath: "App/Config/ProjectStoreKitConfig.storekit"
         )
     ),
->>>>>>> e43e6556
     archiveAction: .archiveAction(configuration: "Debug", customArchiveName: "Something2")
 )
 
